package cmd

import (
	"errors"
	"fmt"
	"os"
	"strings"

	"github.com/jackc/pgx"
	"github.com/spf13/cobra"
	parser "github.com/stephane-martin/w3c-extendedlog-parser"
)

var tableName string
var partitionKey string
var parentPartitionKey string
var rangeStart string
var rangeEnd string
var noIndex bool

func pgKey(key string) string {
	key = strings.Replace(key, "-", "_", -1)
	key = strings.Replace(key, "(", "$", -1)
	key = strings.Replace(key, ")", "$", -1)
	return key
}

var createTableCmd = &cobra.Command{
	Use:   "create-table",
	Short: "Create a table in postgres with an adequate schema to store access logs",
	Run: func(cmd *cobra.Command, args []string) {
		var fieldsNames []string
		fieldsLine = strings.TrimSpace(fieldsLine)
		fname := strings.TrimSpace(filename)

		if len(fieldsLine) == 0 && len(fname) == 0 {
			fatal(errors.New("Specify fields with --filename or --fields"))
		}
		if len(fieldsLine) != 0 && len(fname) != 0 {
			fatal(errors.New("--fields and --filename options are exclusive"))
		}
		if len(parentPartitionKey) > 0 && len(partitionKey) > 0 {
			fatal(errors.New("--partition and --parent are exclusive"))
		}
		if len(parentPartitionKey) > 0 && (len(rangeStart) == 0 || len(rangeEnd) == 0) {
			fatal(errors.New("if --parent is set, --start and --end must be specified too"))
		}
		if len(fieldsLine) > 0 {
			fieldsNames = strings.Split(fieldsLine, " ")
		} else {
			f, err := os.Open(fname)
			fatal(err)
			p := parser.NewFileParser(f)
			err = p.ParseHeader()
			f.Close()
			fatal(err)
			fieldsNames = p.FieldNames()
		}
		if len(fieldsNames) == 0 {
			fatal(errors.New("field names not found"))
		}
		hasGMT := false
		for _, name := range fieldsNames {
			if name == "gmttime" {
				hasGMT = true
				break
			}
		}
		if !hasGMT {
			fieldsNames = append([]string{"gmttime"}, fieldsNames...)
		}
		fieldsNames = append([]string{"id"}, fieldsNames...)
		createStmt := ""
		if len(parentPartitionKey) == 0 {
			createStmt = buildCreateStmt(tableName, fieldsNames, partitionKey)
		} else {
			createStmt = buildCreateChildStmt(tableName, parentPartitionKey, rangeStart, rangeEnd)
		}

		dbURI = strings.TrimSpace(dbURI)
		tableName = strings.TrimSpace(tableName)
		if len(dbURI) == 0 || len(tableName) == 0 {
			fatal(errors.New("Empty uri or tablename"))
		}
		if !validName(tableName) {
			fatal(errors.New("invalid table name"))
		}

		config, err := pgx.ParseConnectionString(dbURI)
		fatal(err)
		conn, err := pgx.Connect(config)
		fatal(err)
		defer conn.Close()

		fmt.Fprintln(os.Stderr, createStmt)
		_, err = conn.Exec(createStmt)
		fatal(err)
		fmt.Fprintf(os.Stderr, "table '%s' has been created\n", tableName)

		if noIndex || len(partitionKey) > 0 {
			return
		}

		createIndexStmt := ""

		for _, fieldName := range fieldsNames {
			createIndexStmt = buildIndexStmt(tableName, fieldName, len(parentPartitionKey) > 0)
			if len(createIndexStmt) == 0 {
				continue
			}
			fmt.Fprintln(os.Stderr, createIndexStmt)
			_, err = conn.Exec(createIndexStmt)
			fatal(err)
			fmt.Fprintf(os.Stderr, "Index has been created on %s\n", fieldName)
		}
	},
}

<<<<<<< HEAD
func buildCreateChildStmt(tableName string, parent string, start string, end string) string {
=======
func init() {
	rootCmd.AddCommand(createTableCmd)
	createTableCmd.Flags().StringVar(&tableName, "tablename", "accesslogs", "name of table to be created in pgsql")
	createTableCmd.Flags().StringVar(&fieldsLine, "fields", "", "specify the fields that will be present in the access logs")
	createTableCmd.Flags().StringVar(&filename, "filename", "", "specify the log file from which to extract the fields")
	createTableCmd.Flags().StringVar(&dbURI, "uri", "", "the URI of the postgresql server to connect to")
	createTableCmd.Flags().BoolVar(&noIndex, "noindex", false, "if set, do not create indices in pgsql")
	createTableCmd.Flags().StringVar(&partitionKey, "partition", "", "if set, create a partitioned table using the given column name")
	createTableCmd.Flags().StringVar(&parentPartitionKey, "parent", "", "if set, create the table as a child partition of that parent")
	createTableCmd.Flags().StringVar(&rangeStart, "start", "", "range start for the child partition")
	createTableCmd.Flags().StringVar(&rangeEnd, "end", "", "range end for the child partition")
}

func buildCreateChildStmt(tName string, parent string, start string, end string) string {
>>>>>>> 070ab270
	return fmt.Sprintf(
		"CREATE TABLE %s PARTITION OF %s FOR VALUES FROM ('%s') TO ('%s');",
		tName, parent, start, end,
	)
}

func buildCreateStmt(tName string, fNames []string, pKey string) string {
	columns := make(map[string]string, len(fNames)+1)
	for _, fName := range fNames {
		if fName == "id" && len(pKey) == 0 {
			columns["id"] = "UUID PRIMARY KEY"
			continue
		}
		if fName == "id" {
			columns["id"] = "UUID"
			continue
		}
		if fName == "gmttime" {
			columns["gmttime"] = "TIMESTAMP WITH TIME ZONE NULL"
			continue
		}
		switch parser.GuessType(fName) {
		case parser.MyDate:
			columns[pgKey(fName)] = "DATE NULL"
		case parser.MyIP:
			columns[pgKey(fName)] = "INET NULL"
		case parser.MyTime:
			columns[pgKey(fName)] = "TIME NULL"
		case parser.MyTimestamp:
			columns[pgKey(fName)] = "TIMESTAMP WITH TIME ZONE NULL"
		case parser.MyURI:
			columns[pgKey(fName)] = "TEXT DEFAULT '' NOT NULL"
		case parser.Float64:
			columns[pgKey(fName)] = "DOUBLE PRECISION NULL"
		case parser.Int64:
			columns[pgKey(fName)] = "BIGINT NULL"
		case parser.Bool:
			columns[pgKey(fName)] = "BOOLEAN NULL"
		case parser.String:
			columns[pgKey(fName)] = "TEXT DEFAULT '' NOT NULL"
		default:
			columns[pgKey(fName)] = "TEXT DEFAULT '' NOT NULL"
		}
	}

	createStmt := "CREATE TABLE %s (\n"
	for _, fName := range fNames {
		if fName == "x-virus-id" || fName == "x-bluecoat-application-name" || fName == "x-bluecoat-application-operation" {
			continue
		}
		createStmt += fmt.Sprintf("    %s %s,\n", pgKey(fName), columns[pgKey(fName)])
	}
	// remove last ,
	createStmt = strings.Trim(createStmt, ",\n")
	// add a PARTITION if requested
	if len(pKey) > 0 {
		createStmt += fmt.Sprintf(") PARTITION BY RANGE (%s);", pKey)
	} else {
		createStmt += ");"
	}
	return fmt.Sprintf(createStmt, tName)
}

func buildIndexStmt(tName string, fName string, isChild bool) string {
	switch parser.GuessType(fName) {
	case parser.MyDate, parser.MyTime, parser.MyTimestamp:
		return fmt.Sprintf("CREATE INDEX %s_%s_idx ON %s (%s);", tName, pgKey(fName), tName, pgKey(fName))

	case parser.MyIP:
		return fmt.Sprintf("CREATE INDEX %s_%s_idx ON %s USING GIST (%s inet_ops);", tName, pgKey(fName), tName, pgKey(fName))

	case parser.Float64, parser.Int64, parser.Bool:
		return fmt.Sprintf("CREATE INDEX %s_%s_idx ON %s (%s);", tName, pgKey(fName), tName, pgKey(fName))

	case parser.String, parser.MyURI:
		if fName == "id" {
			// primary key
			if isChild {
				return fmt.Sprintf("CREATE INDEX %s_%s_idx ON %s (%s);", tName, pgKey(fName), tName, pgKey(fName))
			}
			return ""
		}
		if fName == "cs-uri-query" || fName == "cs(referer)" || fName == "cs-uri-path" {
			// fields too large for a BTREE index
			return ""
		}
		if fName == "x-virus-id" || fName == "x-bluecoat-application-name" || fName == "x-bluecoat-application-operation" {
			// fields not so interesting
			return ""
		}
		if fName == "cs(user-agent)" {
			return fmt.Sprintf(
				"CREATE INDEX %s_full_useragent_idx ON %s USING GIN (to_tsvector('english', %s));",
				tName,
				tName,
				pgKey(fName),
			)
		}
		return fmt.Sprintf("CREATE INDEX %s_%s_idx ON %s (%s);", tName, pgKey(fName), tName, pgKey(fName))
	default:
		return ""
	}
}

func init() {
	rootCmd.AddCommand(createTableCmd)
	createTableCmd.Flags().StringVar(&tableName, "tablename", "accesslogs", "name of table to be created in pgsql")
	createTableCmd.Flags().StringVar(&fieldsLine, "fields", "", "specify the fields that will be present in the access logs")
	createTableCmd.Flags().StringVar(&filename, "filename", "", "specify the log file from which to extract the fields")
	createTableCmd.Flags().StringVar(&dbURI, "uri", "", "the URI of the postgresql server to connect to")
	createTableCmd.Flags().BoolVar(&noIndex, "noindex", false, "if set, do not create indices in pgsql")
	createTableCmd.Flags().StringVar(&partitionKey, "partition", "", "if set, create a partitioned table using the given column name")
	createTableCmd.Flags().StringVar(&parentPartitionKey, "parent", "", "if set, create the table as a child partition of that parent")
	createTableCmd.Flags().StringVar(&rangeStart, "start", "", "range start for the child partition")
	createTableCmd.Flags().StringVar(&rangeEnd, "end", "", "range end for the child partition")
	createTableCmd.Flags().StringArrayVar(&excludedFields, "exclude", []string{}, "exclude that field from collection (can be repeated)")
}<|MERGE_RESOLUTION|>--- conflicted
+++ resolved
@@ -116,24 +116,7 @@
 	},
 }
 
-<<<<<<< HEAD
-func buildCreateChildStmt(tableName string, parent string, start string, end string) string {
-=======
-func init() {
-	rootCmd.AddCommand(createTableCmd)
-	createTableCmd.Flags().StringVar(&tableName, "tablename", "accesslogs", "name of table to be created in pgsql")
-	createTableCmd.Flags().StringVar(&fieldsLine, "fields", "", "specify the fields that will be present in the access logs")
-	createTableCmd.Flags().StringVar(&filename, "filename", "", "specify the log file from which to extract the fields")
-	createTableCmd.Flags().StringVar(&dbURI, "uri", "", "the URI of the postgresql server to connect to")
-	createTableCmd.Flags().BoolVar(&noIndex, "noindex", false, "if set, do not create indices in pgsql")
-	createTableCmd.Flags().StringVar(&partitionKey, "partition", "", "if set, create a partitioned table using the given column name")
-	createTableCmd.Flags().StringVar(&parentPartitionKey, "parent", "", "if set, create the table as a child partition of that parent")
-	createTableCmd.Flags().StringVar(&rangeStart, "start", "", "range start for the child partition")
-	createTableCmd.Flags().StringVar(&rangeEnd, "end", "", "range end for the child partition")
-}
-
 func buildCreateChildStmt(tName string, parent string, start string, end string) string {
->>>>>>> 070ab270
 	return fmt.Sprintf(
 		"CREATE TABLE %s PARTITION OF %s FOR VALUES FROM ('%s') TO ('%s');",
 		tName, parent, start, end,
